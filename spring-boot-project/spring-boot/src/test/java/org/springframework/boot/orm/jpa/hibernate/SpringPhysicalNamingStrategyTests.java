--- conflicted
+++ resolved
@@ -1,9 +1,5 @@
 /*
-<<<<<<< HEAD
- * Copyright 2012-2018 the original author or authors.
-=======
  * Copyright 2012-2019 the original author or authors.
->>>>>>> c6c139d9
  *
  * Licensed under the Apache License, Version 2.0 (the "License");
  * you may not use this file except in compliance with the License.
@@ -54,8 +50,7 @@
 	}
 
 	private StandardServiceRegistry createServiceRegistry() {
-		return new StandardServiceRegistryBuilder()
-				.applySetting(AvailableSettings.DIALECT, H2Dialect.class).build();
+		return new StandardServiceRegistryBuilder().applySetting(AvailableSettings.DIALECT, H2Dialect.class).build();
 	}
 
 	@Test
@@ -66,17 +61,9 @@
 
 	@Test
 	public void tableNameShouldNotBeLowerCaseIfCaseSensitive() {
-<<<<<<< HEAD
 		this.metadata = this.metadataSources.getMetadataBuilder()
-				.applyPhysicalNamingStrategy(new TestSpringPhysicalNamingStrategy())
-				.build();
-		PersistentClass binding = this.metadata
-				.getEntityBinding(TelephoneNumber.class.getName());
-=======
-		this.metadata = this.metadataSources.getMetadataBuilder(this.serviceRegistry)
 				.applyPhysicalNamingStrategy(new TestSpringPhysicalNamingStrategy()).build();
 		PersistentClass binding = this.metadata.getEntityBinding(TelephoneNumber.class.getName());
->>>>>>> c6c139d9
 		assertThat(binding.getTable().getQuotedName()).isEqualTo("Telephone_Number");
 	}
 
