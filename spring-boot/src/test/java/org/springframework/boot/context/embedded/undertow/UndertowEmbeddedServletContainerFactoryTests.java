/*
 * Copyright 2012-2015 the original author or authors.
 *
 * Licensed under the Apache License, Version 2.0 (the "License");
 * you may not use this file except in compliance with the License.
 * You may obtain a copy of the License at
 *
 *      http://www.apache.org/licenses/LICENSE-2.0
 *
 * Unless required by applicable law or agreed to in writing, software
 * distributed under the License is distributed on an "AS IS" BASIS,
 * WITHOUT WARRANTIES OR CONDITIONS OF ANY KIND, either express or implied.
 * See the License for the specific language governing permissions and
 * limitations under the License.
 */

package org.springframework.boot.context.embedded.undertow;

import java.util.Arrays;
import java.util.Collection;
import java.util.HashSet;
import java.util.Map;
import java.util.Set;
import java.util.concurrent.atomic.AtomicReference;

import io.undertow.Undertow.Builder;
import io.undertow.servlet.api.DeploymentInfo;
import io.undertow.servlet.api.DeploymentManager;
import org.junit.Test;
import org.mockito.InOrder;

import org.springframework.boot.context.embedded.AbstractEmbeddedServletContainerFactory;
import org.springframework.boot.context.embedded.AbstractEmbeddedServletContainerFactoryTests;
import org.springframework.boot.context.embedded.ErrorPage;
import org.springframework.boot.context.embedded.ExampleServlet;
import org.springframework.boot.context.embedded.MimeMappings.Mapping;
import org.springframework.boot.context.embedded.ServletRegistrationBean;
import org.springframework.http.HttpStatus;
import org.springframework.test.util.ReflectionTestUtils;

import static org.hamcrest.Matchers.equalTo;
import static org.junit.Assert.assertEquals;
import static org.junit.Assert.assertThat;
import static org.mockito.Matchers.anyObject;
import static org.mockito.Mockito.inOrder;
import static org.mockito.Mockito.mock;

/**
 * Tests for {@link UndertowEmbeddedServletContainerFactory} and
 * {@link UndertowEmbeddedServletContainer} .
 *
 * @author Ivan Sopov
 * @author Andy Wilkinson
 */
public class UndertowEmbeddedServletContainerFactoryTests
		extends AbstractEmbeddedServletContainerFactoryTests {

	@Override
	protected UndertowEmbeddedServletContainerFactory getFactory() {
		return new UndertowEmbeddedServletContainerFactory(0);
	}

	@Test
	public void errorPage404() throws Exception {
		AbstractEmbeddedServletContainerFactory factory = getFactory();
		factory.addErrorPages(new ErrorPage(HttpStatus.NOT_FOUND, "/hello"));
		this.container = factory.getEmbeddedServletContainer(
				new ServletRegistrationBean(new ExampleServlet(), "/hello"));
		this.container.start();
		assertThat(getResponse(getLocalUrl("/hello")), equalTo("Hello World"));
		assertThat(getResponse(getLocalUrl("/not-found")), equalTo("Hello World"));
	}

	@Test
	public void setNullBuilderCustomizersThrows() {
		UndertowEmbeddedServletContainerFactory factory = getFactory();
		this.thrown.expect(IllegalArgumentException.class);
		this.thrown.expectMessage("Customizers must not be null");
		factory.setBuilderCustomizers(null);
	}

	@Test
	public void addNullAddBuilderCustomizersThrows() {
		UndertowEmbeddedServletContainerFactory factory = getFactory();
		this.thrown.expect(IllegalArgumentException.class);
		this.thrown.expectMessage("Customizers must not be null");
		factory.addBuilderCustomizers((UndertowBuilderCustomizer[]) null);
	}

	@Test
	public void builderCustomizers() throws Exception {
		UndertowEmbeddedServletContainerFactory factory = getFactory();
		UndertowBuilderCustomizer[] customizers = new UndertowBuilderCustomizer[4];
		for (int i = 0; i < customizers.length; i++) {
			customizers[i] = mock(UndertowBuilderCustomizer.class);
		}
		factory.setBuilderCustomizers(Arrays.asList(customizers[0], customizers[1]));
		factory.addBuilderCustomizers(customizers[2], customizers[3]);
		this.container = factory.getEmbeddedServletContainer();
		InOrder ordered = inOrder((Object[]) customizers);
		for (UndertowBuilderCustomizer customizer : customizers) {
			ordered.verify(customizer).customize((Builder) anyObject());
		}
	}

	@Test
	public void setNullDeploymentInfoCustomizersThrows() {
		UndertowEmbeddedServletContainerFactory factory = getFactory();
		this.thrown.expect(IllegalArgumentException.class);
		this.thrown.expectMessage("Customizers must not be null");
		factory.setDeploymentInfoCustomizers(null);
	}

	@Test
	public void addNullAddDeploymentInfoCustomizersThrows() {
		UndertowEmbeddedServletContainerFactory factory = getFactory();
		this.thrown.expect(IllegalArgumentException.class);
		this.thrown.expectMessage("Customizers must not be null");
		factory.addDeploymentInfoCustomizers((UndertowDeploymentInfoCustomizer[]) null);
	}

	@Test
	public void deploymentInfo() throws Exception {
		UndertowEmbeddedServletContainerFactory factory = getFactory();
		UndertowDeploymentInfoCustomizer[] customizers = new UndertowDeploymentInfoCustomizer[4];
		for (int i = 0; i < customizers.length; i++) {
			customizers[i] = mock(UndertowDeploymentInfoCustomizer.class);
		}
		factory.setDeploymentInfoCustomizers(
				Arrays.asList(customizers[0], customizers[1]));
		factory.addDeploymentInfoCustomizers(customizers[2], customizers[3]);
		this.container = factory.getEmbeddedServletContainer();
		InOrder ordered = inOrder((Object[]) customizers);
		for (UndertowDeploymentInfoCustomizer customizer : customizers) {
			ordered.verify(customizer).customize((DeploymentInfo) anyObject());
		}
	}

	@Test
	public void basicSslClasspathKeyStore() throws Exception {
		testBasicSslWithKeyStore("classpath:test.jks");
	}

	@Test
	public void defaultContextPath() throws Exception {
		UndertowEmbeddedServletContainerFactory factory = getFactory();
		final AtomicReference<String> contextPath = new AtomicReference<String>();
		factory.addDeploymentInfoCustomizers(new UndertowDeploymentInfoCustomizer() {

			@Override
			public void customize(DeploymentInfo deploymentInfo) {
				contextPath.set(deploymentInfo.getContextPath());
			}
		});
		this.container = factory.getEmbeddedServletContainer();
		assertEquals("/", contextPath.get());
	}

<<<<<<< HEAD
	@Test
	public void useForwardHeaders() throws Exception {
		UndertowEmbeddedServletContainerFactory factory = getFactory();
		factory.setUseForwardHeaders(true);
		assertForwardHeaderIsUsed(factory);
	}

	@Override
	protected Object getJspServlet() {
		return null; // Undertow does not support JSPs
=======
	@Override
	protected Map<String, String> getActualMimeMappings() {
		return ((DeploymentManager) ReflectionTestUtils.getField(this.container,
				"manager")).getDeployment().getMimeExtensionMappings();
	}

	@Override
	protected Collection<Mapping> getExpectedMimeMappings() {
		// Unlike Tomcat and Jetty, Undertow performs a case-sensitive match on file
		// extension so it has a mapping for "z" and "Z".
		Set<Mapping> expectedMappings = new HashSet<Mapping>(
				super.getExpectedMimeMappings());
		expectedMappings.add(new Mapping("Z", "application/x-compress"));
		return expectedMappings;
>>>>>>> ee933074
	}

}<|MERGE_RESOLUTION|>--- conflicted
+++ resolved
@@ -156,7 +156,6 @@
 		assertEquals("/", contextPath.get());
 	}
 
-<<<<<<< HEAD
 	@Test
 	public void useForwardHeaders() throws Exception {
 		UndertowEmbeddedServletContainerFactory factory = getFactory();
@@ -167,7 +166,8 @@
 	@Override
 	protected Object getJspServlet() {
 		return null; // Undertow does not support JSPs
-=======
+	}
+
 	@Override
 	protected Map<String, String> getActualMimeMappings() {
 		return ((DeploymentManager) ReflectionTestUtils.getField(this.container,
@@ -182,7 +182,6 @@
 				super.getExpectedMimeMappings());
 		expectedMappings.add(new Mapping("Z", "application/x-compress"));
 		return expectedMappings;
->>>>>>> ee933074
 	}
 
 }