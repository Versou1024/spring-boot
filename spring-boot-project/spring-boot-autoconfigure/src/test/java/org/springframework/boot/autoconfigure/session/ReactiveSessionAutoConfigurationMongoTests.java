--- conflicted
+++ resolved
@@ -1,9 +1,5 @@
 /*
-<<<<<<< HEAD
- * Copyright 2012-2018 the original author or authors.
-=======
  * Copyright 2012-2019 the original author or authors.
->>>>>>> c6c139d9
  *
  * Licensed under the Apache License, Version 2.0 (the "License");
  * you may not use this file except in compliance with the License.
@@ -78,16 +74,9 @@
 	private ContextConsumer<AssertableReactiveWebApplicationContext> validateSpringSessionUsesMongo(
 			String collectionName) {
 		return (context) -> {
-<<<<<<< HEAD
-			ReactiveMongoOperationsSessionRepository repository = validateSessionRepository(
-					context, ReactiveMongoOperationsSessionRepository.class);
-			assertThat(repository.getCollectionName()).isEqualTo(collectionName);
-=======
 			ReactiveMongoOperationsSessionRepository repository = validateSessionRepository(context,
 					ReactiveMongoOperationsSessionRepository.class);
-			assertThat(new DirectFieldAccessor(repository).getPropertyValue("collectionName"))
-					.isEqualTo(collectionName);
->>>>>>> c6c139d9
+			assertThat(repository.getCollectionName()).isEqualTo(collectionName);
 		};
 	}
 
