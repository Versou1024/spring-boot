package sample.actuator;

import java.net.URI;
import java.util.Map;

import org.junit.Before;
import org.junit.Test;
import org.junit.runner.RunWith;

import org.springframework.beans.factory.annotation.Autowired;
import org.springframework.boot.test.context.SpringBootTest;
import org.springframework.boot.test.web.client.LocalHostUriTemplateHandler;
import org.springframework.boot.test.web.client.TestRestTemplate;
import org.springframework.context.ApplicationContext;
import org.springframework.http.HttpStatus;
import org.springframework.http.RequestEntity;
import org.springframework.http.ResponseEntity;
import org.springframework.http.client.HttpComponentsClientHttpRequestFactory;
import org.springframework.test.annotation.DirtiesContext;
import org.springframework.test.context.ActiveProfiles;
import org.springframework.test.context.junit4.SpringRunner;
import org.springframework.web.client.RestTemplate;

import static org.assertj.core.api.Assertions.assertThat;

/**
 * Integration test for cors preflight requests to management endpoints.
 *
 * @author Madhura Bhave
 */
@RunWith(SpringRunner.class)
@SpringBootTest(webEnvironment = SpringBootTest.WebEnvironment.RANDOM_PORT)
@DirtiesContext
@ActiveProfiles("cors")
public class CorsSampleActuatorApplicationTests {

	private TestRestTemplate testRestTemplate;

	@Autowired
	ApplicationContext applicationContext;

	@Before
	public void setUp() throws Exception {
		RestTemplate restTemplate = new RestTemplate();
		LocalHostUriTemplateHandler handler = new LocalHostUriTemplateHandler(
				this.applicationContext.getEnvironment(), "http");
		restTemplate.setUriTemplateHandler(handler);
		restTemplate.setRequestFactory(new HttpComponentsClientHttpRequestFactory());
		this.testRestTemplate = new TestRestTemplate(restTemplate);
	}

	@Test
	public void sensitiveEndpointShouldReturnUnauthorized() throws Exception {
<<<<<<< HEAD
		ResponseEntity<Map> entity = this.testRestTemplate.getForEntity("/application/env", Map.class);
=======
		ResponseEntity<?> entity = this.testRestTemplate.getForEntity("/env", Map.class);
>>>>>>> 68910f2b
		assertThat(entity.getStatusCode()).isEqualTo(HttpStatus.UNAUTHORIZED);
	}

	@Test
	public void preflightRequestForInsensitiveShouldReturnOk() throws Exception {
<<<<<<< HEAD
		RequestEntity<?> healthRequest = RequestEntity.options(new URI("/application/health"))
				.header("Origin","http://localhost:8080")
				.header("Access-Control-Request-Method", "GET")
				.build();
		ResponseEntity<Map> exchange = this.testRestTemplate.exchange(healthRequest, Map.class);
=======
		RequestEntity<?> healthRequest = RequestEntity.options(new URI("/health"))
				.header("Origin", "http://localhost:8080")
				.header("Access-Control-Request-Method", "GET").build();
		ResponseEntity<?> exchange = this.testRestTemplate.exchange(healthRequest,
				Map.class);
>>>>>>> 68910f2b
		assertThat(exchange.getStatusCode()).isEqualTo(HttpStatus.OK);
	}

	@Test
	public void preflightRequestForSensitiveEndpointShouldReturnOk() throws Exception {
<<<<<<< HEAD
		RequestEntity<?> entity = RequestEntity.options(new URI("/application/env"))
				.header("Origin","http://localhost:8080")
				.header("Access-Control-Request-Method", "GET")
				.build();
		ResponseEntity<Map> env = this.testRestTemplate.exchange(entity, Map.class);
=======
		RequestEntity<?> entity = RequestEntity.options(new URI("/env"))
				.header("Origin", "http://localhost:8080")
				.header("Access-Control-Request-Method", "GET").build();
		ResponseEntity<?> env = this.testRestTemplate.exchange(entity, Map.class);
>>>>>>> 68910f2b
		assertThat(env.getStatusCode()).isEqualTo(HttpStatus.OK);
	}

	@Test
<<<<<<< HEAD
	public void preflightRequestWhenCorsConfigInvalidShouldReturnForbidden() throws Exception {
		RequestEntity<?> entity = RequestEntity.options(new URI("/application/health"))
				.header("Origin","http://localhost:9095")
				.header("Access-Control-Request-Method", "GET")
				.build();
		ResponseEntity<byte[]> exchange = this.testRestTemplate.exchange(entity, byte[].class);
=======
	public void preflightRequestWhenCorsConfigInvalidShouldReturnForbidden()
			throws Exception {
		RequestEntity<?> entity = RequestEntity.options(new URI("/health"))
				.header("Origin", "http://localhost:9095")
				.header("Access-Control-Request-Method", "GET").build();
		ResponseEntity<byte[]> exchange = this.testRestTemplate.exchange(entity,
				byte[].class);
>>>>>>> 68910f2b
		assertThat(exchange.getStatusCode()).isEqualTo(HttpStatus.FORBIDDEN);
	}

}<|MERGE_RESOLUTION|>--- conflicted
+++ resolved
@@ -51,66 +51,39 @@
 
 	@Test
 	public void sensitiveEndpointShouldReturnUnauthorized() throws Exception {
-<<<<<<< HEAD
-		ResponseEntity<Map> entity = this.testRestTemplate.getForEntity("/application/env", Map.class);
-=======
-		ResponseEntity<?> entity = this.testRestTemplate.getForEntity("/env", Map.class);
->>>>>>> 68910f2b
+		ResponseEntity<?> entity = this.testRestTemplate.getForEntity("/application/env",
+				Map.class);
 		assertThat(entity.getStatusCode()).isEqualTo(HttpStatus.UNAUTHORIZED);
 	}
 
 	@Test
 	public void preflightRequestForInsensitiveShouldReturnOk() throws Exception {
-<<<<<<< HEAD
-		RequestEntity<?> healthRequest = RequestEntity.options(new URI("/application/health"))
-				.header("Origin","http://localhost:8080")
-				.header("Access-Control-Request-Method", "GET")
-				.build();
-		ResponseEntity<Map> exchange = this.testRestTemplate.exchange(healthRequest, Map.class);
-=======
-		RequestEntity<?> healthRequest = RequestEntity.options(new URI("/health"))
+		RequestEntity<?> healthRequest = RequestEntity
+				.options(new URI("/application/health"))
 				.header("Origin", "http://localhost:8080")
 				.header("Access-Control-Request-Method", "GET").build();
 		ResponseEntity<?> exchange = this.testRestTemplate.exchange(healthRequest,
 				Map.class);
->>>>>>> 68910f2b
 		assertThat(exchange.getStatusCode()).isEqualTo(HttpStatus.OK);
 	}
 
 	@Test
 	public void preflightRequestForSensitiveEndpointShouldReturnOk() throws Exception {
-<<<<<<< HEAD
 		RequestEntity<?> entity = RequestEntity.options(new URI("/application/env"))
-				.header("Origin","http://localhost:8080")
-				.header("Access-Control-Request-Method", "GET")
-				.build();
-		ResponseEntity<Map> env = this.testRestTemplate.exchange(entity, Map.class);
-=======
-		RequestEntity<?> entity = RequestEntity.options(new URI("/env"))
 				.header("Origin", "http://localhost:8080")
 				.header("Access-Control-Request-Method", "GET").build();
 		ResponseEntity<?> env = this.testRestTemplate.exchange(entity, Map.class);
->>>>>>> 68910f2b
 		assertThat(env.getStatusCode()).isEqualTo(HttpStatus.OK);
 	}
 
 	@Test
-<<<<<<< HEAD
-	public void preflightRequestWhenCorsConfigInvalidShouldReturnForbidden() throws Exception {
-		RequestEntity<?> entity = RequestEntity.options(new URI("/application/health"))
-				.header("Origin","http://localhost:9095")
-				.header("Access-Control-Request-Method", "GET")
-				.build();
-		ResponseEntity<byte[]> exchange = this.testRestTemplate.exchange(entity, byte[].class);
-=======
 	public void preflightRequestWhenCorsConfigInvalidShouldReturnForbidden()
 			throws Exception {
-		RequestEntity<?> entity = RequestEntity.options(new URI("/health"))
+		RequestEntity<?> entity = RequestEntity.options(new URI("/application/health"))
 				.header("Origin", "http://localhost:9095")
 				.header("Access-Control-Request-Method", "GET").build();
 		ResponseEntity<byte[]> exchange = this.testRestTemplate.exchange(entity,
 				byte[].class);
->>>>>>> 68910f2b
 		assertThat(exchange.getStatusCode()).isEqualTo(HttpStatus.FORBIDDEN);
 	}
 
