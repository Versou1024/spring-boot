--- conflicted
+++ resolved
@@ -22,12 +22,9 @@
 import java.util.function.BiFunction;
 import java.util.function.Predicate;
 
-<<<<<<< HEAD
 import io.netty.channel.group.DefaultChannelGroup;
+import io.netty.channel.unix.Errors.NativeIoException;
 import io.netty.util.concurrent.DefaultEventExecutor;
-=======
-import io.netty.channel.unix.Errors.NativeIoException;
->>>>>>> 7d68c7c4
 import org.apache.commons.logging.Log;
 import org.apache.commons.logging.LogFactory;
 import org.reactivestreams.Publisher;
@@ -130,15 +127,6 @@
 		}
 	}
 
-<<<<<<< HEAD
-	@Override
-	public boolean shutDownGracefully() {
-		return this.shutdown.shutDownGracefully();
-	}
-
-	boolean inGracefulShutdown() {
-		return this.shutdown.isShuttingDown();
-=======
 	private boolean isPermissionDenied(Throwable bindExceptionCause) {
 		try {
 			if (bindExceptionCause instanceof NativeIoException) {
@@ -148,7 +136,15 @@
 		catch (Throwable ex) {
 		}
 		return false;
->>>>>>> 7d68c7c4
+	}
+
+	@Override
+	public boolean shutDownGracefully() {
+		return this.shutdown.shutDownGracefully();
+	}
+
+	boolean inGracefulShutdown() {
+		return this.shutdown.isShuttingDown();
 	}
 
 	private DisposableServer startHttpServer() {
