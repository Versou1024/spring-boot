--- conflicted
+++ resolved
@@ -33,19 +33,13 @@
 import org.springframework.util.ReflectionUtils.FieldCallback;
 
 /**
-<<<<<<< HEAD
- * {@link TestExecutionListener} to trigger {@link MockitoAnnotations#openMocks(Object)}
- * when {@link MockBean @MockBean} annotations are used. Primarily to allow
- * {@link Captor @Captor} annotations.
-=======
  * {@link TestExecutionListener} to enable {@link MockBean @MockBean} and
  * {@link SpyBean @SpyBean} support. Also triggers
- * {@link MockitoAnnotations#initMocks(Object)} when any Mockito annotations used,
+ * {@link MockitoAnnotations#openMocks(Object)} when any Mockito annotations used,
  * primarily to allow {@link Captor @Captor} annotations.
  * <p>
  * To use the automatic reset support of {@code @MockBean} and {@code @SpyBean}, configure
  * {@link ResetMocksTestExecutionListener} as well.
->>>>>>> c62367e8
  *
  * @author Phillip Webb
  * @author Andy Wilkinson
