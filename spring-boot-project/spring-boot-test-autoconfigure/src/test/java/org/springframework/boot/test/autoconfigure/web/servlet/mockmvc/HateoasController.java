--- conflicted
+++ resolved
@@ -34,15 +34,9 @@
 class HateoasController {
 
 	@RequestMapping("/resource")
-<<<<<<< HEAD
 	public EntityModel<Map<String, String>> resource() {
 		return new EntityModel<>(new HashMap<>(),
-				new Link("self", "http://api.example.com"));
-=======
-	public Resource<Map<String, String>> resource() {
-		return new Resource<>(new HashMap<String, String>(),
 				new Link("self", "https://api.example.com"));
->>>>>>> b7bca872
 	}
 
 	@RequestMapping("/plain")
