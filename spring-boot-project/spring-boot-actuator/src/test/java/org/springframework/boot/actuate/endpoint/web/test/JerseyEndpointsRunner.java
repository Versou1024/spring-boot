/*
 * Copyright 2012-2019 the original author or authors.
 *
 * Licensed under the Apache License, Version 2.0 (the "License");
 * you may not use this file except in compliance with the License.
 * You may obtain a copy of the License at
 *
 *      https://www.apache.org/licenses/LICENSE-2.0
 *
 * Unless required by applicable law or agreed to in writing, software
 * distributed under the License is distributed on an "AS IS" BASIS,
 * WITHOUT WARRANTIES OR CONDITIONS OF ANY KIND, either express or implied.
 * See the License for the specific language governing permissions and
 * limitations under the License.
 */

package org.springframework.boot.actuate.endpoint.web.test;

import java.util.Arrays;
import java.util.Collection;
import java.util.Collections;
import java.util.HashSet;
import java.util.List;

import javax.ws.rs.core.MediaType;

import org.glassfish.jersey.server.ResourceConfig;
import org.glassfish.jersey.server.model.Resource;
import org.junit.runners.BlockJUnit4ClassRunner;
import org.junit.runners.model.InitializationError;

import org.springframework.boot.actuate.endpoint.http.ActuatorMediaType;
import org.springframework.boot.actuate.endpoint.invoke.convert.ConversionServiceParameterValueMapper;
import org.springframework.boot.actuate.endpoint.web.EndpointLinksResolver;
import org.springframework.boot.actuate.endpoint.web.EndpointMapping;
import org.springframework.boot.actuate.endpoint.web.EndpointMediaTypes;
import org.springframework.boot.actuate.endpoint.web.annotation.WebEndpointDiscoverer;
import org.springframework.boot.actuate.endpoint.web.jersey.JerseyEndpointResourceFactory;
import org.springframework.boot.autoconfigure.ImportAutoConfiguration;
import org.springframework.boot.autoconfigure.jackson.JacksonAutoConfiguration;
import org.springframework.boot.autoconfigure.jersey.JerseyAutoConfiguration;
import org.springframework.boot.autoconfigure.jersey.ResourceConfigCustomizer;
import org.springframework.boot.web.embedded.tomcat.TomcatServletWebServerFactory;
import org.springframework.boot.web.servlet.context.AnnotationConfigServletWebServerApplicationContext;
import org.springframework.context.ApplicationContext;
import org.springframework.context.ConfigurableApplicationContext;
import org.springframework.context.annotation.Bean;
import org.springframework.context.annotation.Configuration;
import org.springframework.util.ClassUtils;

/**
 * {@link BlockJUnit4ClassRunner} for Jersey.
 *
 * @author Andy Wilkinson
 * @author Phillip Webb
 */
class JerseyEndpointsRunner extends AbstractWebEndpointRunner {

	JerseyEndpointsRunner(Class<?> testClass) throws InitializationError {
		super(testClass, "Jersey", JerseyEndpointsRunner::createContext);
	}

	private static ConfigurableApplicationContext createContext(List<Class<?>> classes) {
		AnnotationConfigServletWebServerApplicationContext context = new AnnotationConfigServletWebServerApplicationContext();
		classes.add(JerseyEndpointConfiguration.class);
		context.register(ClassUtils.toClassArray(classes));
		context.refresh();
		return context;
	}

	@Configuration
	@ImportAutoConfiguration({ JacksonAutoConfiguration.class, JerseyAutoConfiguration.class })
	static class JerseyEndpointConfiguration {

		private final ApplicationContext applicationContext;

		JerseyEndpointConfiguration(ApplicationContext applicationContext) {
			this.applicationContext = applicationContext;
		}

		@Bean
		public TomcatServletWebServerFactory tomcat() {
			return new TomcatServletWebServerFactory(0);
		}

		@Bean
		public ResourceConfig resourceConfig() {
			return new ResourceConfig();
		}

		@Bean
		public ResourceConfigCustomizer webEndpointRegistrar() {
			return this::customize;
		}

		private void customize(ResourceConfig config) {
<<<<<<< HEAD
			List<String> mediaTypes = Arrays.asList(MediaType.APPLICATION_JSON,
					ActuatorMediaType.V2_JSON);
			EndpointMediaTypes endpointMediaTypes = new EndpointMediaTypes(mediaTypes,
					mediaTypes);
			WebEndpointDiscoverer discoverer = new WebEndpointDiscoverer(
					this.applicationContext, new ConversionServiceParameterValueMapper(),
					endpointMediaTypes, null, Collections.emptyList(),
					Collections.emptyList());
			Collection<Resource> resources = new JerseyEndpointResourceFactory()
					.createEndpointResources(new EndpointMapping("/actuator"),
							discoverer.getEndpoints(), endpointMediaTypes,
							new EndpointLinksResolver(discoverer.getEndpoints()));
=======
			List<String> mediaTypes = Arrays.asList(MediaType.APPLICATION_JSON, ActuatorMediaType.V2_JSON);
			EndpointMediaTypes endpointMediaTypes = new EndpointMediaTypes(mediaTypes, mediaTypes);
			WebEndpointDiscoverer discoverer = new WebEndpointDiscoverer(this.applicationContext,
					new ConversionServiceParameterValueMapper(), endpointMediaTypes, PathMapper.useEndpointId(),
					Collections.emptyList(), Collections.emptyList());
			Collection<Resource> resources = new JerseyEndpointResourceFactory().createEndpointResources(
					new EndpointMapping("/actuator"), discoverer.getEndpoints(), endpointMediaTypes,
					new EndpointLinksResolver(discoverer.getEndpoints()));
>>>>>>> c6c139d9
			config.registerResources(new HashSet<>(resources));
		}

	}

}<|MERGE_RESOLUTION|>--- conflicted
+++ resolved
@@ -94,29 +94,14 @@
 		}
 
 		private void customize(ResourceConfig config) {
-<<<<<<< HEAD
-			List<String> mediaTypes = Arrays.asList(MediaType.APPLICATION_JSON,
-					ActuatorMediaType.V2_JSON);
-			EndpointMediaTypes endpointMediaTypes = new EndpointMediaTypes(mediaTypes,
-					mediaTypes);
-			WebEndpointDiscoverer discoverer = new WebEndpointDiscoverer(
-					this.applicationContext, new ConversionServiceParameterValueMapper(),
-					endpointMediaTypes, null, Collections.emptyList(),
-					Collections.emptyList());
-			Collection<Resource> resources = new JerseyEndpointResourceFactory()
-					.createEndpointResources(new EndpointMapping("/actuator"),
-							discoverer.getEndpoints(), endpointMediaTypes,
-							new EndpointLinksResolver(discoverer.getEndpoints()));
-=======
 			List<String> mediaTypes = Arrays.asList(MediaType.APPLICATION_JSON, ActuatorMediaType.V2_JSON);
 			EndpointMediaTypes endpointMediaTypes = new EndpointMediaTypes(mediaTypes, mediaTypes);
 			WebEndpointDiscoverer discoverer = new WebEndpointDiscoverer(this.applicationContext,
-					new ConversionServiceParameterValueMapper(), endpointMediaTypes, PathMapper.useEndpointId(),
-					Collections.emptyList(), Collections.emptyList());
+					new ConversionServiceParameterValueMapper(), endpointMediaTypes, null, Collections.emptyList(),
+					Collections.emptyList());
 			Collection<Resource> resources = new JerseyEndpointResourceFactory().createEndpointResources(
 					new EndpointMapping("/actuator"), discoverer.getEndpoints(), endpointMediaTypes,
 					new EndpointLinksResolver(discoverer.getEndpoints()));
->>>>>>> c6c139d9
 			config.registerResources(new HashSet<>(resources));
 		}
 
